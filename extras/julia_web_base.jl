import Base.*

##########################################
# protocol
###########################################

###### the julia<-->server protocol #######

# the message type is sent as a byte
# the next byte indicates how many arguments there are
# each argument is four bytes indicating the size of the argument, then the data for that argument

###### the server<-->browser protocol #####

# messages are sent as arrays of arrays (json)
# the outer array is an "array of messages"
# each message is itself an array:
# [message_type::number, arg0::string, arg1::string, ...]

# import the message types
load("webrepl_msgtypes_h.jl")

#macro debug_only(x); x; end
macro debug_only(x); end

###########################################
# set up the socket connection
###########################################

# open a socket on any port
function connect_cb(server::AsyncStream,status::Int32)
    @debug_only println(STDERR,"Julia: Client instance connected")
    global __client
    if(status == -1)
        error("An error occured during the creation of the server")
    end
    client = TcpSocket()
    __client = client
    err = accept(server,client)
    if err!=0
        print("accept error: ", Base._uv_lasterror(Base.globalEventLoop()), "\n")
    else
        p=__PartialMessageBuffer()
		client.readcb = (args...)->__socket_callback(client,p,args...)
        Base.start_reading(client)
    end
end

(port,sock) = Base.open_any_tcp_port(4444,connect_cb)

# print the socket number so the server knows what it is
println(STDOUT,int16(port))

@debug_only println(STDERR,"Julia Instance Started")

###########################################
# protocol implementation
###########################################

# a message
type __Message
    msg_type::Uint8
    args::Array{Any, 1}
    __Message(msg_type::Uint8,args::Array{Any,1})=new(msg_type,args)
    __Message() = new(255,cell(0))
end

type __PartialMessageBuffer
    current::__Message
    num_args::Uint8
    curArg::ASCIIString
    curArgLength::Int32
    curArgHeaderByteNum::Uint8
    curArgPos::Int32
    __PartialMessageBuffer()=new(__Message(),255,"",0,0,1)
end

# send a message
function __write_message(client::TcpSocket,msg)
    @debug_only __print_message(msg)
    write(client, uint8(msg.msg_type))
    write(client, uint8(length(msg.args)))
    for arg=msg.args
        write(client, uint32(length(arg)))
        write(client, arg)
    end
end
__write_message(msg) = __write_message(__client,msg)

# print a message (useful for debugging)
function __print_message(msg)
    println(STDERR,"Writing message: ",msg.msg_type)
    println(STDERR,"Number of arguments: ",length(msg.args))
    show(STDERR,msg.args)
    for arg=msg.args
        println(STDERR,"Argument Length: ",length(arg))
    end
end

###########################################
# standard web library
###########################################

# load the special functions available to the web repl
load("julia_web.jl")

###########################################
# input event handler
###########################################

# store the result of the previous input
ans = nothing


# callback for that event handler
function __socket_callback(client::TcpSocket,p::__PartialMessageBuffer,stream::TcpSocket)
    @debug_only println(STDERR,"received")
    arr = stream.buffer.data
    @debug_only println(STDERR,"Callback: ",arr)
    pos = 0
	nread = stream.buffer.ptr-1
    while(pos<nread)
        pos+=1
        @debug_only println(STDERR,"loop at pos ",pos," of ",length(arr)," with message type ",p.current.msg_type)
        b=arr[pos]
        if(p.current.msg_type == 255)
            p.current.msg_type = b
			if(b==255)
                error("Message type must not exceed 254")
            end
            @debug_only println(STDERR,"Message type: ",b)
            continue
        elseif(p.num_args == 255)
            if(b==255)
                error("Number of arguments for a message must not exceed 254")
            end
            p.num_args = b
            @debug_only println(STDERR,"Number of arguments: ",b)
            continue
        elseif(p.curArgHeaderByteNum<4)
            p.curArgLength|=int32(b)<<8*p.curArgHeaderByteNum
            p.curArgHeaderByteNum += 1
            @debug_only println(STDERR,"received header: ",b," ",p.curArgHeaderByteNum)
            if(p.curArgHeaderByteNum != 4 || p.curArgLength != 0)
                continue
            end
         elseif(nread-pos<p.curArgLength-p.curArgPos)
            append!(p.curArg.data,arr[pos:nread])
            @debug_only begin
                println(STDERR,"message body incomplete")
                println(STDERR,nread)
                println(STDERR,pos)
                println(STDERR,p.curArgLength)
                println(STDERR,p.curArgPos)
                println(STDERR,p.current.msg_type)
                println(STDERR,p.num_args)
            end
            p.curArgPos=nread-pos
            break
        else
            append!(p.curArg.data,arr[pos:(pos+p.curArgLength-p.curArgPos)])
        end
        @debug_only println(STDERR,"argument of length ",p.curArgLength," at pos ",p.curArgPos," complete");
        pos+=p.curArgLength-p.curArgPos;
        push(p.current.args,p.curArg)
        p.curArg=ASCIIString(Array(Uint8,0))
        @debug_only begin
            println(STDERR,"message body complete")
            println(STDERR,p.num_args)
            println(STDERR,p.current.args)
        end
        p.curArgLength=0
        p.curArgHeaderByteNum=0
        p.curArgPos=1
        if(numel(p.current.args)>=p.num_args)
            __msg=p.current
            p.current=__Message()
            p.num_args=255

            # MSG_INPUT_EVAL
            if __msg.msg_type == __MSG_INPUT_EVAL && length(__msg.args) == 3
                                    @debug_only println(STDERR,"Evaluating input")
                # parse the arguments
                __user_name = __msg.args[1]
                __user_id = __msg.args[2]
                __input = __msg.args[3]

                # split the input into lines
                __lines = split(__input, '\n')

                # try to parse each line incrementally
                __parsed_exprs = {}
                __input_so_far = ""
                __all_nothing = true

                for i=1:length(__lines)
                    # add the next line of input
                    __input_so_far = strcat(__input_so_far, __lines[i], "\n")

                    # try to parse it
                    __expr = parse_input_line(__input_so_far)

                    # if there was nothing to parse, just keep going
                    if __expr == nothing
                            continue
                    end
                    __all_nothing = false
                    __expr_multitoken = isa(__expr, Expr)

                    # stop now if there was a parsing error
                    if __expr_multitoken && __expr.head == :error
                        # send everyone the input
                        __write_message(client,__Message(__MSG_OUTPUT_EVAL_INPUT, {__user_id, __user_name, __input}))
                        __write_message(client,__Message(__MSG_OUTPUT_EVAL_ERROR, {__user_id, __expr.args[1]}))
						stream.buffer.ptr = 1
						return true
                    end

                    # if the expression was incomplete, just keep going
                    if __expr_multitoken && __expr.head == :continue
                        continue
                    end

                    # add the parsed expression to the list
                    __input_so_far = ""
                    __parsed_exprs = [__parsed_exprs, {(__user_id, __expr)}]
                end

                # if the input was empty, stop early
                if __all_nothing
                        # send everyone the input
                    __write_message(client,__Message(__MSG_OUTPUT_EVAL_INPUT, {__user_id, __user_name, __input}))
                    __write_message(client,__Message(__MSG_OUTPUT_EVAL_RESULT, {__user_id, ""}))
					stream.buffer.ptr = 1
					return true
                end

                # tell the browser if we didn't get a complete expression
                if length(__parsed_exprs) == 0
                    __write_message(client,__Message(__MSG_OUTPUT_EVAL_INCOMPLETE, {__user_id}))
					stream.buffer.ptr = 1
					return true
                end

                # send everyone the input
                __write_message(client,__Message(__MSG_OUTPUT_EVAL_INPUT, {__user_id, __user_name, __input}))

                __eval_exprs(client, __parsed_exprs)
            end
        end
    end
	stream.buffer.ptr=1
	return true
end


<<<<<<< HEAD
function __eval_exprs(client,__parsed_exprs)
=======
web_show(user_id, ans) =
    __Message(__MSG_OUTPUT_EVAL_RESULT, {user_id, sprint(repl_show, ans)})

function __eval_exprs(__parsed_exprs)
>>>>>>> 14b8f8ca
    global ans
    user_id = ""

    # try to evaluate the expressions
    for i=1:length(__parsed_exprs)
        # evaluate the expression and stop if any exceptions happen
        user_id = __parsed_exprs[i][1]
        try
            ans = eval(__parsed_exprs[i][2])
        catch __error
            return __write_message(client,__Message(__MSG_OUTPUT_EVAL_ERROR, {user_id,sprint(repl_show, __error)}))
        end
    end

    # send the result of the last expression
    if isa(ans,Nothing)
        return __write_message(client,__Message(__MSG_OUTPUT_EVAL_RESULT, {user_id,""}))
    else
<<<<<<< HEAD
        return __write_message(client,__Message(__MSG_OUTPUT_EVAL_RESULT, {user_id,sprint(repl_show, ans)}))
=======
        return __write_message(web_show(user_id, ans))
>>>>>>> 14b8f8ca
    end
end

# print version info
println("Julia ", Base._jl_version_string)
println(Base._jl_commit_string, "\n")

# work around bug displaying "\n "
#print("  ",replace(Base._jl_banner_plain, "\n", "\n  "))

###########################################
# wait forever while asynchronous processing happens
###########################################

while true
try
    Base.run_event_loop()
catch(err)
    print(err)
end
end<|MERGE_RESOLUTION|>--- conflicted
+++ resolved
@@ -254,15 +254,10 @@
 end
 
 
-<<<<<<< HEAD
-function __eval_exprs(client,__parsed_exprs)
-=======
 web_show(user_id, ans) =
     __Message(__MSG_OUTPUT_EVAL_RESULT, {user_id, sprint(repl_show, ans)})
 
-function __eval_exprs(__parsed_exprs)
->>>>>>> 14b8f8ca
-    global ans
+function __eval_exprs(client,__parsed_exprs)    global ans
     user_id = ""
 
     # try to evaluate the expressions
@@ -280,11 +275,7 @@
     if isa(ans,Nothing)
         return __write_message(client,__Message(__MSG_OUTPUT_EVAL_RESULT, {user_id,""}))
     else
-<<<<<<< HEAD
-        return __write_message(client,__Message(__MSG_OUTPUT_EVAL_RESULT, {user_id,sprint(repl_show, ans)}))
-=======
-        return __write_message(web_show(user_id, ans))
->>>>>>> 14b8f8ca
+        return __write_message(client, web_show(user_id, ans))
     end
 end
 
