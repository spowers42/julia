# dict
h = Dict()
for i=1:10000
    h[i] = i+1
end
for i=1:10000
    @test (h[i] == i+1)
end
for i=1:2:10000
    delete!(h, i)
end
for i=1:2:10000
    h[i] = i+1
end
for i=1:10000
    @test (h[i] == i+1)
end
for i=1:10000
    delete!(h, i)
end
@test isempty(h)
h[77] = 100
@test h[77]==100
for i=1:10000
    h[i] = i+1
end
for i=1:2:10000
    delete!(h, i)
end
for i=10001:20000
    h[i] = i+1
end
for i=2:2:10000
    @test h[i]==i+1
end
for i=10000:20000
    @test h[i]==i+1
end
h = Dict{Any,Any}("a" => 3)
@test h["a"] == 3
h["a","b"] = 4
@test h["a","b"] == h[("a","b")] == 4
h["a","b","c"] = 4
@test h["a","b","c"] == h[("a","b","c")] == 4

let
    z = Dict()
    get_KeyError = false
    try
        z["a"]
    catch _e123_
        get_KeyError = isa(_e123_,KeyError)
    end
    @test get_KeyError
end

_d = Dict("a"=>0)
@test isa([k for k in filter(x->length(x)==1, collect(keys(_d)))], Vector{Any})

# issue #1821
let
    d = Dict{UTF8String, Vector{Int}}()
    d["a"] = [1, 2]
    @test_throws MethodError d["b"] = 1
    @test isa(repr(d), String)  # check that printable without error
end

# issue #2344
let
    local bar
    bestkey(d, key) = key
    bestkey{K<:String,V}(d::Associative{K,V}, key) = string(key)
    bar(x) = bestkey(x, :y)
    @test bar(Dict(:x => [1,2,5])) == :y
    @test bar(Dict("x" => [1,2,5])) == "y"
end

# issue #1438
type I1438T
    id
end
import Base.hash
hash(x::I1438T, h::Uint) = hash(x.id, h)

begin
    local seq, xs, s
    seq = [26,28,29,30,31,32,33,34,35,36,-32,-35,-34,-28,37,38,39,40,-30,
           -31,41,42,43,44,-33,-36,45,46,47,48,-37,-38,49,50,51,52,-46,-50,53]
    xs = [ I1438T(id) for id=1:53 ]
    s = Set()
    for id in seq
        if id > 0
            x = xs[id]
            push!(s, x)
            @test in(x, s)                 # check that x can be found
        else
            delete!(s, xs[-id])
        end
    end
end

@test  isequal(Dict(), Dict())
@test  isequal(Dict(1 => 1), Dict(1 => 1))
@test !isequal(Dict(1 => 1), {})
@test !isequal(Dict(1 => 1), Dict(1 => 2))
@test !isequal(Dict(1 => 1), Dict(2 => 1))

# Generate some data to populate dicts to be compared
data_in = [ (rand(1:1000), randstring(2)) for _ in 1:1001 ]

# Populate the first dict
d1 = Dict{Int, String}()
for (k,v) in data_in
    d1[k] = v
end
data_in = collect(d1)
# shuffle the data
for i in 1:length(data_in)
    j = rand(1:length(data_in))
    data_in[i], data_in[j] = data_in[j], data_in[i]
end
# Inserting data in different (shuffled) order should result in
# equivalent dict.
d2 = Dict{Int, String}()
for (k,v) in data_in
    d2[k] = v
end

@test  isequal(d1, d2)
d3 = copy(d2)
d4 = copy(d2)
# Removing an item gives different dict
delete!(d1, data_in[rand(1:length(data_in))][1])
@test !isequal(d1, d2)
# Changing a value gives different dict
d3[data_in[rand(1:length(data_in))][1]] = randstring(3)
!isequal(d1, d3)
# Adding a pair gives different dict
d4[1001] = randstring(3)
@test !isequal(d1, d4)

@test isequal(Dict(), sizehint(Dict(),96))

# Here is what currently happens when dictionaries of different types
# are compared. This is not necessarily desirable. These tests are
# descriptive rather than proscriptive.
@test !isequal(Dict(1 => 2), Dict("dog" => "bone"))
@test isequal(Dict{Int, Int}(), Dict{String, String}())

# get! (get with default values assigned to the given location)

let f(x) = x^2,
    d = Dict(8=>19),
    def = {}

    @test get!(d, 8, 5) == 19
    @test get!(d, 19, 2) == 2

    @test get!(d, 42) do  # d is updated with f(2)
        f(2)
    end == 4

    @test get!(d, 42) do  # d is not updated
        f(200)
    end == 4

    @test get(d, 13) do   # d is not updated
        f(4)
    end == 16

    @test d == Dict(8=>19, 19=>2, 42=>4)
end

# show
for d in (Dict("\n" => "\n", "1" => "\n", "\n" => "2"),
          [string(i) => i for i = 1:30],
          [reshape(1:i^2,i,i) => reshape(1:i^2,i,i) for i = 1:24],
<<<<<<< HEAD
          [utf8(Char['α':'α'+i;]) => utf8(Char['α':'α'+i;]) for i = (1:10)*10],
          ["key" => zeros(0, 0)])
=======
          [utf8(Char['α':'α'+i]) => utf8(Char['α':'α'+i]) for i = (1:10)*10],
          Dict("key" => zeros(0, 0)))
>>>>>>> 1224d7f5
    for cols in (12, 40, 80), rows in (2, 10, 24)
        # Ensure output is limited as requested
        s = IOBuffer()
        Base.showdict(s, d, limit=true, sz=(rows, cols))
        out = split(takebuf_string(s),'\n')
        for line in out[2:end]
            @test strwidth(line) <= cols
        end
        @test length(out) <= rows

        for f in (keys, values)
            s = IOBuffer()
            Base.showkv(s, f(d), limit=true, sz=(rows, cols))
            out = split(takebuf_string(s),'\n')
            for line in out[2:end]
                @test strwidth(line) <= cols
            end
            @test length(out) <= rows
        end
    end
    # Simply ensure these do not throw errors
    Base.showdict(IOBuffer(), d, limit=false)
    @test !isempty(summary(d))
    @test !isempty(summary(keys(d)))
    @test !isempty(summary(values(d)))
end


# issue #2540
d = {x => 1
    for x in ['a', 'b', 'c']}
@test d == Dict('a'=>1, 'b'=>1, 'c'=> 1)

# issue #2629
d = Dict{String,String}([ a => "foo" for a in ["a","b","c"]])
@test d == Dict("a"=>"foo","b"=>"foo","c"=>"foo")

# issue #5886
d5886 = Dict()
for k5886 in 1:11
   d5886[k5886] = 1
end
for k5886 in keys(d5886)
   # undefined ref if not fixed
   d5886[k5886] += 1
end

# ############# end of dict tests #############

# #################### set ####################

# show

# isempty
@test  isempty(Set())
@test !isempty(Set([1]))
@test !isempty(Set(["banana", "apple"]))
@test !isempty(Set({1, 1:10, "pear"}))

# ordering
@test Set() < Set([1])
@test Set([1]) < Set([1,2])
@test !(Set([3]) < Set([1,2]))
@test !(Set([3]) > Set([1,2]))
@test Set([1,2,3]) > Set([1,2])
@test !(Set([3]) <= Set([1,2]))
@test !(Set([3]) >= Set([1,2]))
@test Set([1]) <= Set([1,2])
@test Set([1,2]) <= Set([1,2])
@test Set([1,2]) >= Set([1,2])
@test Set([1,2,3]) >= Set([1,2])
@test !(Set([1,2,3]) >= Set([1,2,4]))
@test !(Set([1,2,3]) <= Set([1,2,4]))

# add, length
s = Set()
@test isempty(s)
for i in 1:1000
    push!(s, i)
    @test (length(s) == i)
end

# delete!, has, in
for i in 1:2:1000
    delete!(s, i)
end
for i in 1:2:1000
    @test !in(i  , s)
    @test  in(i+1, s)
end

# elements
data_in = (1,"banana", ())
s = Set(data_in)
data_out = collect(s)
@test is(typeof(data_out), Array{Any,1})
@test all(map(d->in(d,data_out), data_in))
@test all(map(data_in) do d
              in(d,data_out)
          end)
@test length(data_out) == length(data_in)

# homogeneous sets
@test is(typeof(Set([1,2,3])), Set{Int})
@test is(typeof(Set{Int}([3])), Set{Int})

# eltype
@test is(eltype(Set({1,"hello"})), Any)
@test is(eltype(Set{String}()), String)

# no duplicates
s = Set([1,2,3])
@test length(s) == 3
push!(s,2)
@test length(s) == 3
delete!(s,2)
@test length(s) == 2
push!(s,2)
@test length(s) == 3
pop!(s,2)
@test length(s) == 2
pop!(s)
@test length(s) == 1

# union
s = union(Set(1,2), Set(3,4))
@test isequal(s, Set(1,2,3,4))
s = union(Set(5,6,7,8), Set(7,8,9))
@test isequal(s, Set(5,6,7,8,9))

# intersect
s = intersect(Set(1,2), Set(3,4))
@test isequal(s, Set())
s = intersect(Set(5,6,7,8), Set(7,8,9))
@test isequal(s, Set(7,8))
@test isequal(intersect(Set(2,3,1), Set(4,2,3), Set(5,4,3,2)), Set(2,3))

# setdiff
@test isequal(setdiff(Set(1,2,3), Set()), Set(1,2,3))
@test isequal(setdiff(Set(1,2,3), Set(1)),  Set(2,3))
@test isequal(setdiff(Set(1,2,3), Set(1,2)),  Set(3))
@test isequal(setdiff(Set(1,2,3), Set(1,2,3)), Set())
@test isequal(setdiff(Set(1,2,3), Set(4)),  Set(1,2,3))
@test isequal(setdiff(Set(1,2,3), Set(4,1)),  Set(2,3))

for (l,r) in ((Set(1,2),     Set(3,4)),
              (Set(5,6,7,8), Set(7,8,9)),
              (Set(1,2),     Set(3,4)),
              (Set(5,6,7,8), Set(7,8,9)),
              (Set(1,2,3),   Set()),
              (Set(1,2,3),   Set(1)),
              (Set(1,2,3),   Set(1,2)),
              (Set(1,2,3),   Set(1,2,3)),
              (Set(1,2,3),   Set(4)),
              (Set(1,2,3),   Set(4,1)))
    @test issubset(intersect(l,r), l)
    @test issubset(intersect(l,r), r)
    @test issubset(l, union(l,r))
    @test issubset(r, union(l,r))
    @test isequal(union(intersect(l,r),symdiff(l,r)), union(l,r))
end

@test setdiff(IntSet(1, 2, 3, 4), IntSet(2, 4, 5, 6)) == IntSet(1, 3)
@test setdiff(Set(1, 2, 3, 4), Set(2, 4, 5, 6)) == Set(1, 3)

@test symdiff(IntSet(1, 2, 3, 4), IntSet(2, 4, 5, 6)) == IntSet(1, 3, 5, 6)
@test symdiff(Set(1, 2, 3, 4), Set(2, 4, 5, 6)) == Set(1, 3, 5, 6)

s1 = Set(1, 2, 3, 4)
setdiff!(s1, Set(2, 4, 5, 6))

@test s1 == Set(1, 3)

s2 = IntSet(1, 2, 3, 4)
setdiff!(s2, IntSet(2, 4, 5, 6))

@test s2 == IntSet(1, 3)

# issue #7851
@test_throws ArgumentError IntSet(-1)
@test !(-1 in IntSet(0:10))

# union!
s = Set(1,3,5,7)
union!(s,(2,3,4,5))
@test isequal(s,Set(1,2,3,4,5,7))

# setdiff!
s = Set(1,3,5,7)
setdiff!(s,(3,5))
@test isequal(s,Set(1,7))

# similar
s = similar(Set([1,"Banana"]))
@test length(s) == 0
@test typeof(s) == Set{Any}
s = similar(Set{Float32}([2.0f0,3.0f0,4.0f0]))
@test length(s) == 0
@test typeof(s) == Set{Float32}

# copy
data_in = (1,2,9,8,4)
s = Set(data_in)
c = copy(s)
@test isequal(s,c)
push!(s,100)
push!(c,200)
@test !in(100, c)
@test !in(200, s)

# start, done, next
for data_in in ((7,8,4,5),
                ("hello", 23, 2.7, (), [], (1,8)))
    s = Set(data_in)

    s_new = Set()
    for el in s
        push!(s_new, el)
    end
    @test isequal(s, s_new)

    t = tuple(s...)
    @test length(t) == length(s)
    for e in t
        @test in(e,s)
    end
end

# zip
let i = 0
x = 1:2:8
y = 2:2:8
xy = 1:8
for (thisx, thisy) in zip(x, y)
    @test thisx == xy[i+=1]
    @test thisy == xy[i+=1]
end
end

# pop!
origs = Set([1,2,3,"apple"])
s = copy(origs)
for i in 1:length(origs)
    el = pop!(s)
    @test !in(el, s)
    @test in(el, origs)
end
@test isempty(s)

# hash
s1 = Set{ASCIIString}(["bar", "foo"])
s2 = Set{ASCIIString}(["foo", "bar"])
s3 = Set{ASCIIString}(["baz"])
@test hash(s1) == hash(s2)
@test hash(s1) != hash(s3)


# isequal
@test  isequal(Set(), Set())
@test !isequal(Set(), Set(1))
@test  isequal(Set{Any}({1,2}), Set{Int}([1,2]))
@test !isequal(Set{Any}({1,2}), Set{Int}([1,2,3]))

# Comparison of unrelated types seems rather inconsistent

@test  isequal(Set{Int}(), Set{String}())
@test !isequal(Set{Int}(), Set{String}([""]))
@test !isequal(Set{String}(), Set{Int}([0]))
@test !isequal(Set{Int}([1]), Set{String}())

@test  isequal(Set{Any}([1,2,3]), Set{Int}([1,2,3]))
@test  isequal(Set{Int}([1,2,3]), Set{Any}([1,2,3]))

@test !isequal(Set{Any}([1,2,3]), Set{Int}([1,2,3,4]))
@test !isequal(Set{Int}([1,2,3]), Set{Any}([1,2,3,4]))

@test !isequal(Set{Any}([1,2,3,4]), Set{Int}([1,2,3]))
@test !isequal(Set{Int}([1,2,3,4]), Set{Any}([1,2,3]))

# ########## end of set tests ##########

## IntSet

s = IntSet(0,1,10,20,200,300,1000,10000,10002)
@test last(s) == 10002
@test first(s) == 0
@test length(s) == 9
@test pop!(s) == 10002
@test length(s) == 8
@test shift!(s) == 0
@test length(s) == 7
@test !in(0,s)
@test !in(10002,s)
@test in(10000,s)
@test_throws ErrorException first(IntSet())
@test_throws ErrorException last(IntSet())
t = copy(s)
sizehint(t, 20000) #check that hash does not depend on size of internal Array{Uint32, 1}
@test hash(s) == hash(t)
@test hash(complement(s)) == hash(complement(t))


# Ranges

@test isempty((1:4)[5:4])
@test_throws BoundsError (1:10)[8:-1:-2]<|MERGE_RESOLUTION|>--- conflicted
+++ resolved
@@ -175,13 +175,8 @@
 for d in (Dict("\n" => "\n", "1" => "\n", "\n" => "2"),
           [string(i) => i for i = 1:30],
           [reshape(1:i^2,i,i) => reshape(1:i^2,i,i) for i = 1:24],
-<<<<<<< HEAD
           [utf8(Char['α':'α'+i;]) => utf8(Char['α':'α'+i;]) for i = (1:10)*10],
-          ["key" => zeros(0, 0)])
-=======
-          [utf8(Char['α':'α'+i]) => utf8(Char['α':'α'+i]) for i = (1:10)*10],
           Dict("key" => zeros(0, 0)))
->>>>>>> 1224d7f5
     for cols in (12, 40, 80), rows in (2, 10, 24)
         # Ensure output is limited as requested
         s = IOBuffer()
