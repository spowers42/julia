--- conflicted
+++ resolved
@@ -28,11 +28,7 @@
         return x
     end
     IOStream(name::String) = IOStream(name, true)
-<<<<<<< HEAD
-=======
-
-    IOStream(name::String) = IOStream(name,true)
->>>>>>> 00314fc5
+    make_stdout_stream() = new(ccall(:jl_stdout_stream, Any, ()), "<stdout>")
 end
 
 # "own" means the descriptor will be closed with the IOStream
@@ -362,17 +358,8 @@
     close(itr.stream)
     true
 end
-<<<<<<< HEAD
 next(itr::EachLine, this_line) = (this_line, readline(itr.stream))
-=======
-
-function next(itr::LineIterator, this_line)
-    next_line = readline(itr.stream)
-    this_line, next_line
-end
-
-each_line(stream::IOStream) = LineIterator(stream)
->>>>>>> 00314fc5
+
 
 function readlines(s, fx::Function...)
     a = {}
